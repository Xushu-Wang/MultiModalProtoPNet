--- conflicted
+++ resolved
@@ -75,17 +75,10 @@
             num_workers=4, pin_memory=False)
         
         
-<<<<<<< HEAD
         test_dataset = GeneticDataset(cfg.DATASET.GENETIC.TRAIN_PATH, 
                               cfg.DATASET.GENETIC.TRANSFORM,
                               cfg.DATASET.GENETIC.TAXONOMY_NAME,
                               train_dataset.get_classes(cfg.DATASET.GENETIC.TAXONOMY_NAME)[0])
-=======
-        validation_dataset = GeneticDataset(cfg.DATASET.VALIDATION_PATH, 
-                              cfg.DATASET.TRANSFORM,
-                              cfg.DATASET.BIOSCAN.TAXONOMY_NAME,
-                              train_dataset.get_classes(cfg.DATASET.BIOSCAN.TAXONOMY_NAME)[0])
->>>>>>> 7f82d4e3
         
         
         test_loader = DataLoader(
