--- conflicted
+++ resolved
@@ -349,11 +349,7 @@
                                 vmax=1.0)
         
     # If we're saving genetic patches. Save 'em here.
-<<<<<<< HEAD
     if fix_prototypes and patch_df_list is not None:
-=======
-    if not patch_df_list:
->>>>>>> 14b9bc86
         patch_df = pd.DataFrame(patch_df_list, columns=["key", "class_index", "prototype_index", "patch"])
         if os.path.isfile(os.path.join(dir_for_saving_prototypes, prototype_img_filename_prefix + ".csv")):
             # Update old file
