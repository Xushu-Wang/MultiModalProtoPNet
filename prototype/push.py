import torch
import numpy as np
import matplotlib.pyplot as plt
import cv2
import os
import copy
import time

from prototype.receptive_field import compute_rf_prototype
<<<<<<< HEAD
from utils.helpers import makedir, find_high_activation_crop
=======
from utils.util import makedir, find_high_activation_crop
>>>>>>> 912da204

# push each prototype to the nearest patch in the training set
def push_prototypes(dataloader, # pytorch dataloader (must be unnormalized in [0,1])
                    prototype_network_parallel, # pytorch network with prototype_vectors
                    class_specific=True,
                    preprocess_input_function=None, # normalize if needed
                    prototype_layer_stride=1,
                    root_dir_for_saving_prototypes=None, # if not None, prototypes will be saved here
                    epoch_number=None, # if not provided, prototypes saved previously will be overwritten
                    prototype_img_filename_prefix=None,
                    prototype_self_act_filename_prefix=None,
                    proto_bound_boxes_filename_prefix=None,
                    save_prototype_class_identity=True, # which class the prototype image comes from
                    log=print,
                    prototype_activation_function_in_numpy=None):

    prototype_network_parallel.eval()
    log('\tpush')

    start = time.time()
    prototype_shape = prototype_network_parallel.module.prototype_shape
    n_prototypes = prototype_network_parallel.module.num_prototypes
    # saves the closest distance seen so far
    global_min_proto_dist = np.full(n_prototypes, np.inf)
    # saves the patch representation that gives the current smallest distance
    global_min_fmap_patches = np.zeros(
        [n_prototypes,
         prototype_shape[1],
         prototype_shape[2],
         prototype_shape[3]])

    '''
    proto_rf_boxes and proto_bound_boxes column:
    0: image index in the entire dataset
    1: height start index
    2: height end index
    3: width start index
    4: width end index
    5: (optional) class identity
    '''
    
    if save_prototype_class_identity:
        proto_rf_boxes = np.full(shape=[n_prototypes, 6],
                                    fill_value=-1)
        proto_bound_boxes = np.full(shape=[n_prototypes, 6],
                                            fill_value=-1)
    else:
        proto_rf_boxes = np.full(shape=[n_prototypes, 5],
                                    fill_value=-1)
        proto_bound_boxes = np.full(shape=[n_prototypes, 5],
                                            fill_value=-1)

    if root_dir_for_saving_prototypes != None:
        if epoch_number != None:
            proto_epoch_dir = os.path.join(root_dir_for_saving_prototypes,
                                           'epoch-'+str(epoch_number))
            makedir(proto_epoch_dir)
        else:
            proto_epoch_dir = root_dir_for_saving_prototypes
    else:
        proto_epoch_dir = None

    search_batch_size = dataloader.batch_size

    num_classes = prototype_network_parallel.module.num_classes

    for push_iter, (search_batch_input, search_y) in enumerate(dataloader):
        '''
        start_index_of_search keeps track of the index of the image
        assigned to serve as prototype
        '''
        start_index_of_search_batch = push_iter * search_batch_size

        update_prototypes_on_batch(search_batch_input,
                                   start_index_of_search_batch,
                                   prototype_network_parallel,
                                   global_min_proto_dist,
                                   global_min_fmap_patches,
                                   proto_rf_boxes,
                                   proto_bound_boxes,
                                   class_specific=class_specific,
                                   search_y=search_y,
                                   num_classes=num_classes,
                                   preprocess_input_function=preprocess_input_function,
                                   prototype_layer_stride=prototype_layer_stride,
                                   dir_for_saving_prototypes=proto_epoch_dir,
                                   prototype_img_filename_prefix=prototype_img_filename_prefix,
                                   prototype_self_act_filename_prefix=prototype_self_act_filename_prefix,
                                   prototype_activation_function_in_numpy=prototype_activation_function_in_numpy)

    if proto_epoch_dir != None and proto_bound_boxes_filename_prefix != None:
        np.save(os.path.join(proto_epoch_dir, proto_bound_boxes_filename_prefix + '-receptive_field' + str(epoch_number) + '.npy'),
                proto_rf_boxes)
        np.save(os.path.join(proto_epoch_dir, proto_bound_boxes_filename_prefix + str(epoch_number) + '.npy'),
                proto_bound_boxes)

    log('\tExecuting push ...')
    prototype_update = np.reshape(global_min_fmap_patches,
                                  tuple(prototype_shape))
    prototype_network_parallel.module.prototype_vectors.data.copy_(torch.tensor(prototype_update, dtype=torch.float32).cuda())
    # prototype_network_parallel.cuda()
    end = time.time()
    log('\tpush time: \t{0}'.format(end -  start))

# update each prototype for current search batch
def update_prototypes_on_batch(search_batch_input,
                               start_index_of_search_batch,
                               prototype_network_parallel,
                               global_min_proto_dist, # this will be updated
                               global_min_fmap_patches, # this will be updated
                               proto_rf_boxes, # this will be updated
                               proto_bound_boxes, # this will be updated
                               class_specific=True,
                               search_y=None, # required if class_specific == True
                               num_classes=None, # required if class_specific == True
                               preprocess_input_function=None,
                               prototype_layer_stride=1,
                               dir_for_saving_prototypes=None,
                               prototype_img_filename_prefix=None,
                               prototype_self_act_filename_prefix=None,
                               prototype_activation_function_in_numpy=None):

    prototype_network_parallel.eval()

    if preprocess_input_function is not None:
        # print('preprocessing input for pushing ...')
        # search_batch = copy.deepcopy(search_batch_input)
        search_batch = preprocess_input_function(search_batch_input)

    else:
        search_batch = search_batch_input

    with torch.no_grad():
        search_batch = search_batch.cuda()
        # this computation currently is not parallelized
        protoL_input_torch, proto_dist_torch = prototype_network_parallel.module.push_forward(search_batch)

    protoL_input_ = np.copy(protoL_input_torch.detach().cpu().numpy())
    proto_dist_ = np.copy(proto_dist_torch.detach().cpu().numpy())

    del protoL_input_torch, proto_dist_torch

    if class_specific:
        class_to_img_index_dict = {key: [] for key in range(num_classes)}
        # img_y is the image's integer label
        for img_index, img_y in enumerate(search_y):
            img_label = img_y.item()
            class_to_img_index_dict[img_label].append(img_index)

    prototype_shape = prototype_network_parallel.module.prototype_shape
    n_prototypes = prototype_shape[0]
    proto_h = prototype_shape[2]
    proto_w = prototype_shape[3]
    max_dist = prototype_shape[1] * prototype_shape[2] * prototype_shape[3]

    for j in range(n_prototypes):
        #if n_prototypes_per_class != None:
        if class_specific:
            # target_class is the class of the class_specific prototype
            target_class = torch.argmax(prototype_network_parallel.module.prototype_class_identity[j]).item()
            # if there is not images of the target_class from this batch
            # we go on to the next prototype
            if len(class_to_img_index_dict[target_class]) == 0:
                continue
            proto_dist_j = proto_dist_[class_to_img_index_dict[target_class]][:,j,:,:]
        else:
            # if it is not class specific, then we will search through
            # every example
            proto_dist_j = proto_dist_[:,j,:,:]

        batch_min_proto_dist_j = np.amin(proto_dist_j)
        if batch_min_proto_dist_j < global_min_proto_dist[j]:
            batch_argmin_proto_dist_j = \
                list(np.unravel_index(np.argmin(proto_dist_j, axis=None),
                                      proto_dist_j.shape))
            if class_specific:
                '''
                change the argmin index from the index among
                images of the target class to the index in the entire search
                batch
                '''
                batch_argmin_proto_dist_j[0] = class_to_img_index_dict[target_class][batch_argmin_proto_dist_j[0]]

            # retrieve the corresponding feature map patch
            img_index_in_batch = batch_argmin_proto_dist_j[0]
            fmap_height_start_index = batch_argmin_proto_dist_j[1] * prototype_layer_stride
            fmap_height_end_index = fmap_height_start_index + proto_h
            fmap_width_start_index = batch_argmin_proto_dist_j[2] * prototype_layer_stride
            fmap_width_end_index = fmap_width_start_index + proto_w

            batch_min_fmap_patch_j = protoL_input_[img_index_in_batch,
                                                   :,
                                                   fmap_height_start_index:fmap_height_end_index,
                                                   fmap_width_start_index:fmap_width_end_index]

            global_min_proto_dist[j] = batch_min_proto_dist_j
            global_min_fmap_patches[j] = batch_min_fmap_patch_j
            
            # get the receptive field boundary of the image patch
            # that generates the representation
            protoL_rf_info = prototype_network_parallel.module.proto_layer_rf_info
            rf_prototype_j = compute_rf_prototype(search_batch.size(2), batch_argmin_proto_dist_j, protoL_rf_info)
            
            # get the whole image
            original_img_j = search_batch_input[rf_prototype_j[0]]
            original_img_j = original_img_j.numpy()
            original_img_j = np.transpose(original_img_j, (1, 2, 0))
            original_img_size = original_img_j.shape[0]
            
            # crop out the receptive field
            rf_img_j = original_img_j[rf_prototype_j[1]:rf_prototype_j[2],
                                      rf_prototype_j[3]:rf_prototype_j[4], :]
            
            # save the prototype receptive field information
            proto_rf_boxes[j, 0] = rf_prototype_j[0] + start_index_of_search_batch
            proto_rf_boxes[j, 1] = rf_prototype_j[1]
            proto_rf_boxes[j, 2] = rf_prototype_j[2]
            proto_rf_boxes[j, 3] = rf_prototype_j[3]
            proto_rf_boxes[j, 4] = rf_prototype_j[4]
            if proto_rf_boxes.shape[1] == 6 and search_y is not None:
                proto_rf_boxes[j, 5] = search_y[rf_prototype_j[0]].item()

            # find the highly activated region of the original image
            proto_dist_img_j = proto_dist_[img_index_in_batch, j, :, :]
            if prototype_network_parallel.module.prototype_activation_function == 'log':
                proto_act_img_j = np.log((proto_dist_img_j + 1) / (proto_dist_img_j + prototype_network_parallel.module.epsilon))
            elif prototype_network_parallel.module.prototype_activation_function == 'linear':
                proto_act_img_j = max_dist - proto_dist_img_j
            else:
                proto_act_img_j = prototype_activation_function_in_numpy(proto_dist_img_j)
            upsampled_act_img_j = cv2.resize(proto_act_img_j, dsize=(original_img_size, original_img_size),
                                             interpolation=cv2.INTER_CUBIC)
            proto_bound_j = find_high_activation_crop(upsampled_act_img_j)
            # crop out the image patch with high activation as prototype image
            proto_img_j = original_img_j[proto_bound_j[0]:proto_bound_j[1],
                                         proto_bound_j[2]:proto_bound_j[3], :]

            # save the prototype boundary (rectangular boundary of highly activated region)
            proto_bound_boxes[j, 0] = proto_rf_boxes[j, 0]
            proto_bound_boxes[j, 1] = proto_bound_j[0]
            proto_bound_boxes[j, 2] = proto_bound_j[1]
            proto_bound_boxes[j, 3] = proto_bound_j[2]
            proto_bound_boxes[j, 4] = proto_bound_j[3]
            if proto_bound_boxes.shape[1] == 6 and search_y is not None:
                proto_bound_boxes[j, 5] = search_y[rf_prototype_j[0]].item()

            if dir_for_saving_prototypes is not None:
                if prototype_self_act_filename_prefix is not None:
                    # save the numpy array of the prototype self activation
                    np.save(os.path.join(dir_for_saving_prototypes,
                                         prototype_self_act_filename_prefix + str(j) + '.npy'),
                            proto_act_img_j)
                if prototype_img_filename_prefix is not None:
                    # save the whole image containing the prototype as png
                    plt.imsave(os.path.join(dir_for_saving_prototypes,
                                            prototype_img_filename_prefix + '-original' + str(j) + '.png'),
                               original_img_j,
                               vmin=0.0,
                               vmax=1.0)
                    # overlay (upsampled) self activation on original image and save the result
                    rescaled_act_img_j = upsampled_act_img_j - np.amin(upsampled_act_img_j)
                    rescaled_act_img_j = rescaled_act_img_j / np.amax(rescaled_act_img_j)
                    heatmap = cv2.applyColorMap(np.uint8(255*rescaled_act_img_j), cv2.COLORMAP_JET)
                    heatmap = np.float32(heatmap) / 255
                    heatmap = heatmap[...,::-1]
                    overlayed_original_img_j = 0.5 * original_img_j + 0.3 * heatmap
                    plt.imsave(os.path.join(dir_for_saving_prototypes,
                                            prototype_img_filename_prefix + '-original_with_self_act' + str(j) + '.png'),
                               overlayed_original_img_j,
                               vmin=0.0,
                               vmax=1.0)
                    
                    # if different from the original (whole) image, save the prototype receptive field as png
                    if rf_img_j.shape[0] != original_img_size or rf_img_j.shape[1] != original_img_size:
                        plt.imsave(os.path.join(dir_for_saving_prototypes,
                                                prototype_img_filename_prefix + '-receptive_field' + str(j) + '.png'),
                                   rf_img_j,
                                   vmin=0.0,
                                   vmax=1.0)
                        overlayed_rf_img_j = overlayed_original_img_j[rf_prototype_j[1]:rf_prototype_j[2],
                                                                      rf_prototype_j[3]:rf_prototype_j[4]]
                        plt.imsave(os.path.join(dir_for_saving_prototypes,
                                                prototype_img_filename_prefix + '-receptive_field_with_self_act' + str(j) + '.png'),
                                   overlayed_rf_img_j,
                                   vmin=0.0,
                                   vmax=1.0)
                    
                    # save the prototype image (highly activated region of the whole image)
                    plt.imsave(os.path.join(dir_for_saving_prototypes,
                                            prototype_img_filename_prefix + str(j) + '.png'),
                               proto_img_j,
                               vmin=0.0,
                               vmax=1.0)
                
    if class_specific:
        del class_to_img_index_dict<|MERGE_RESOLUTION|>--- conflicted
+++ resolved
@@ -7,11 +7,7 @@
 import time
 
 from prototype.receptive_field import compute_rf_prototype
-<<<<<<< HEAD
-from utils.helpers import makedir, find_high_activation_crop
-=======
 from utils.util import makedir, find_high_activation_crop
->>>>>>> 912da204
 
 # push each prototype to the nearest patch in the training set
 def push_prototypes(dataloader, # pytorch dataloader (must be unnormalized in [0,1])
