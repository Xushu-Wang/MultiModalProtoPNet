import torch

from model.features.genetics_features import GeneticCNN2D
from model.ppnet import PPNet
from prototype.receptive_field import compute_proto_layer_rf_info_v2
from model.multimodal_ppnet import MultiModal_PPNet

from model.features.resnet_features import resnet18_features, resnet34_features, resnet50_features, resnet101_features, resnet152_features
from model.features.densenet_features import densenet121_features, densenet161_features, densenet169_features, densenet201_features
from model.features.vgg_features import vgg11_features, vgg11_bn_features, vgg13_features, vgg13_bn_features, vgg16_features, vgg16_bn_features,\
                         vgg19_features, vgg19_bn_features


base_architecture_to_features = {'resnet18': resnet18_features,
                                 'resnet34': resnet34_features,
                                 'resnet50': resnet50_features,
                                 'resnet101': resnet101_features,
                                 'resnet152': resnet152_features,
                                 'densenet121': densenet121_features,
                                 'densenet161': densenet161_features,
                                 'densenet169': densenet169_features,
                                 'densenet201': densenet201_features,
                                 'vgg11': vgg11_features,
                                 'vgg11_bn': vgg11_bn_features,
                                 'vgg13': vgg13_features,
                                 'vgg13_bn': vgg13_bn_features,
                                 'vgg16': vgg16_features,
                                 'vgg16_bn': vgg16_bn_features,
                                 'vgg19': vgg19_features,
                                 'vgg19_bn': vgg19_bn_features}




def construct_image_ppnet(base_architecture, pretrained=True, img_size=224,
                    prototype_shape=(2000, 512, 1, 1), num_classes=200,
                    prototype_distance_function='l2', 
                    prototype_activation_function='log'):
    
    features = base_architecture_to_features[base_architecture](pretrained=pretrained)
    layer_filter_sizes, layer_strides, layer_paddings = features.conv_info()
    proto_layer_rf_info = compute_proto_layer_rf_info_v2(img_size=img_size,
                                                         layer_filter_sizes=layer_filter_sizes,
                                                         layer_strides=layer_strides,
                                                         layer_paddings=layer_paddings,
                                                         prototype_kernel_size=prototype_shape[2])
    return PPNet(features=features,
                 img_size=img_size,
                 prototype_shape=prototype_shape,
                 proto_layer_rf_info=proto_layer_rf_info,
                 num_classes=num_classes,
                 init_weights=True,
                 prototype_distance_function=prototype_distance_function,
                 prototype_activation_function=prototype_activation_function)


<<<<<<< HEAD
def construct_genetic_ppnet(length:int, num_classes:int, prototype_shape, model_path:str, prototype_distance_function = 'cosine', prototype_activation_function='log'):
    m = GeneticCNN2D(length, num_classes, include_connected_layer=False, remove_last_layer=False)
=======
def construct_genetic_ppnet(length:int, num_classes:int, prototype_shape, model_path:str, prototype_activation_function='log', use_cosine=True, init_with_last_layer=False, fix_prototypes=True):
    m = GeneticCNN2D(length, num_classes, include_connected_layer=False, remove_last_layer=init_with_last_layer)
>>>>>>> 7f82d4e3

    # Remove the fully connected layer
    weights = torch.load(model_path)

    for k in list(weights.keys()):
        if "conv" not in k:
            del weights[k]
    
    if init_with_last_layer:
        last_layer_weights = weights['conv3.weight']
        print(last_layer_weights.shape)
    else:
        last_layer_weights = None

    m.load_state_dict(weights)

    return PPNet(features=m, 
                 img_size=(4, 1, length), 
                 prototype_shape=prototype_shape,
                 proto_layer_rf_info=None, 
                 num_classes=num_classes,
                 init_weights=True, 
                 prototype_distance_function=prototype_distance_function,
                 prototype_activation_function="linear", 
<<<<<<< HEAD
                 genetics_mode=True)
=======
                 add_on_layers_type=None, 
                 genetics_mode=True, 
                 use_cosine=True,
                 init_with_last_layer=init_with_last_layer,
                 last_layer_weights=last_layer_weights,
                 fix_prototypes=fix_prototypes
    )
>>>>>>> 7f82d4e3
    
    
    
def construct_multimodal_ppnet(base_architecture, img_size, length, model_path, 
                               img_prototype_shape, genetic_prototype_shape, 
                               num_classes, prototype_activation_function, pretrained = True):
    
    features = base_architecture_to_features[base_architecture](pretrained=pretrained)
    layer_filter_sizes, layer_strides, layer_paddings = features.conv_info()
    proto_layer_rf_info = compute_proto_layer_rf_info_v2(img_size=img_size,
                                                         layer_filter_sizes=layer_filter_sizes,
                                                         layer_strides=layer_strides,
                                                         layer_paddings=layer_paddings,
                                                         prototype_kernel_size=img_prototype_shape[2])
    
    
    m = GeneticCNN2D(length, num_classes, include_connected_layer=False, remove_last_layer=False)

    # Remove the fully connected layer
    weights = torch.load(model_path)

    for k in list(weights.keys()):
        if "conv" not in k:
            del weights[k]
    
    m.load_state_dict(weights)
    
    
    return MultiModal_PPNet(
        img_features=features,
        genetic_features=m,
        img_size=img_size,
        genetic_size=length,
        img_prototype_shape=img_prototype_shape,
        genetic_prototype_shape=genetic_prototype_shape,
        proto_layer_rf_info = proto_layer_rf_info,
        num_classes=num_classes,
        init_weights=True,
        prototype_activation_function = prototype_activation_function
    )

def construct_ppnet(cfg): 
    if cfg.DATASET.NAME == "cub" or cfg.DATASET.NAME == 'bioscan': 
        return construct_image_ppnet(
            base_architecture=cfg.MODEL.BACKBONE,
            pretrained=True,
            img_size=cfg.DATASET.IMAGE.SIZE, 
            prototype_shape=cfg.MODEL.IMAGE.PROTOTYPE_SHAPE, 
            num_classes=cfg.DATASET.NUM_CLASSES, 
            prototype_distance_function=cfg.MODEL.PROTOTYPE_DISTANCE_FUNCTION,
            prototype_activation_function=cfg.MODEL.PROTOTYPE_ACTIVATION_FUNCTION
        ).to(cfg.MODEL.DEVICE)
    elif cfg.DATASET.NAME == "genetics":
        if not cfg.MODEL.BACKBONE:
            raise ValueError("Model path not provided for genetics dataset (--backbone)")
        return construct_genetic_ppnet(
            length=cfg.DATASET.GENETIC.SIZE, 
            num_classes=cfg.DATASET.NUM_CLASSES, 
            prototype_shape=cfg.MODEL.GENETIC.PROTOTYPE_SHAPE, 
            model_path=cfg.MODEL.BACKBONE, 
<<<<<<< HEAD
            prototype_distance_function=cfg.MODEL.PROTOTYPE_DISTANCE_FUNCTION,
            prototype_activation_function=cfg.MODEL.PROTOTYPE_ACTIVATION_FUNCTION
=======
            prototype_activation_function=cfg.MODEL.PROTOTYPE_ACTIVATION_FUNCTION, 
            use_cosine=cfg.MODEL.USE_COSINE,
            init_with_last_layer=cfg.MODEL.INIT_PPNET_WITH_LAST_LAYER,
            fix_prototypes=cfg.MODEL.FIX_PROTOTYPES
>>>>>>> 7f82d4e3
        ).to(cfg.MODEL.DEVICE)
    elif cfg.DATASET.NAME == "multimodal":
        return construct_multimodal_ppnet(
            base_architecture=cfg.MODEL.BACKBONE,
            img_size=cfg.DATASET.IMAGE.SIZE,
            length=cfg.DATASET.GENETIC.LENGTH, 
            model_path = cfg.MODEL.GENETIC.DATA_PATH,
            img_prototype_shape=cfg.MODEL.IMAGE.PROTOTYPE_SHAPE,
            genetic_prototype_shape=cfg.MODEL.GENETIC.PROTOTYPE_SHAPE,
            num_classes=cfg.DATASET.NUM_CLASSES,
            prototype_activation_function=cfg.MODEL.PROTOTYPE_ACTIVATION_FUNCTION
        ).to(cfg.MODEL.DEVICE)
    else: 
        raise NotImplementedError<|MERGE_RESOLUTION|>--- conflicted
+++ resolved
@@ -54,13 +54,8 @@
                  prototype_activation_function=prototype_activation_function)
 
 
-<<<<<<< HEAD
-def construct_genetic_ppnet(length:int, num_classes:int, prototype_shape, model_path:str, prototype_distance_function = 'cosine', prototype_activation_function='log'):
-    m = GeneticCNN2D(length, num_classes, include_connected_layer=False, remove_last_layer=False)
-=======
-def construct_genetic_ppnet(length:int, num_classes:int, prototype_shape, model_path:str, prototype_activation_function='log', use_cosine=True, init_with_last_layer=False, fix_prototypes=True):
+def construct_genetic_ppnet(length:int, num_classes:int, prototype_shape, model_path:str, prototype_distance_function = 'cosine', prototype_activation_function='log', init_with_last_layer=False, fix_prototypes=True):
     m = GeneticCNN2D(length, num_classes, include_connected_layer=False, remove_last_layer=init_with_last_layer)
->>>>>>> 7f82d4e3
 
     # Remove the fully connected layer
     weights = torch.load(model_path)
@@ -85,17 +80,11 @@
                  init_weights=True, 
                  prototype_distance_function=prototype_distance_function,
                  prototype_activation_function="linear", 
-<<<<<<< HEAD
-                 genetics_mode=True)
-=======
-                 add_on_layers_type=None, 
-                 genetics_mode=True, 
-                 use_cosine=True,
+                 genetics_mode=True,
                  init_with_last_layer=init_with_last_layer,
                  last_layer_weights=last_layer_weights,
                  fix_prototypes=fix_prototypes
     )
->>>>>>> 7f82d4e3
     
     
     
@@ -156,15 +145,10 @@
             num_classes=cfg.DATASET.NUM_CLASSES, 
             prototype_shape=cfg.MODEL.GENETIC.PROTOTYPE_SHAPE, 
             model_path=cfg.MODEL.BACKBONE, 
-<<<<<<< HEAD
             prototype_distance_function=cfg.MODEL.PROTOTYPE_DISTANCE_FUNCTION,
-            prototype_activation_function=cfg.MODEL.PROTOTYPE_ACTIVATION_FUNCTION
-=======
-            prototype_activation_function=cfg.MODEL.PROTOTYPE_ACTIVATION_FUNCTION, 
-            use_cosine=cfg.MODEL.USE_COSINE,
+            prototype_activation_function=cfg.MODEL.PROTOTYPE_ACTIVATION_FUNCTION,
             init_with_last_layer=cfg.MODEL.INIT_PPNET_WITH_LAST_LAYER,
             fix_prototypes=cfg.MODEL.FIX_PROTOTYPES
->>>>>>> 7f82d4e3
         ).to(cfg.MODEL.DEVICE)
     elif cfg.DATASET.NAME == "multimodal":
         return construct_multimodal_ppnet(
